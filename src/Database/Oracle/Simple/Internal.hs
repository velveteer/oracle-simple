--- conflicted
+++ resolved
@@ -418,14 +418,6 @@
 
 data OracleError
   = OracleError
-<<<<<<< HEAD
-  { oracleErrorCode :: Int
-  } deriving (Show, Eq, Typeable)
-
-toOracleError :: ErrorInfo -> IO OracleError
-toOracleError ErrorInfo {..} =
-  pure OracleError { oracleErrorCode = fromIntegral errorInfoCode }
-=======
   { oracleErrorFnName :: String
   -- ^ The public ODPI-C function name which was called in which the error took place.
   , oracleErrorAction :: String
@@ -454,7 +446,6 @@
   let oracleErrorIsRecoverable = intToBool $ fromIntegral errorInfoIsRecoverable
   let oracleErrorIsWarning = intToBool $ fromIntegral errorInfoIsWarning
   pure OracleError {..}
->>>>>>> 9ac3e664
 
  where
 
